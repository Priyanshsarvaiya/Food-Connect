import { useState, useEffect } from 'react';
import { Link } from 'react-router-dom';
import RecipientLayout from '../../components/layout/RecipientLayout';
// import useAuthStore from '../../store/authStore';

interface Reservation {
  id: string;
  title: string;
  provider: string;
  location: string;
  pickupTime: string;
  status: 'confirmed' | 'pending' | 'completed' | 'cancelled';
  items: string[];
  image: string;
}

const RecipientReservations = () => {
  // const { user } = useAuthStore();
  const [reservations, setReservations] = useState<Reservation[]>([]);
  const [isLoading, setIsLoading] = useState(true);
  const [activeTab, setActiveTab] = useState<'upcoming' | 'past'>('upcoming');

  // Mock data for demonstration
  useEffect(() => {
    // In a real app, this would be an API call
    const mockReservations: Reservation[] = [
      {
        id: '1',
        title: 'Fresh Bread and Pastries',
        provider: 'City Bakery',
        location: '123 Main St',
        pickupTime: 'Today, 5:00 PM - 6:00 PM',
        status: 'confirmed',
        items: ['2 Croissants', '1 Baguette', '3 Danish Pastries'],
        image: '/images/bread.jpg'
      },
      {
        id: '2',
        title: 'Surplus Produce',
        provider: 'Green Market',
        location: '456 Oak Ave',
        pickupTime: 'Tomorrow, 2:00 PM - 3:00 PM',
        status: 'pending',
        items: ['Tomatoes (2 lbs)', 'Lettuce (1 head)', 'Carrots (1 bunch)', 'Apples (4)'],
        image: '/images/produce.jpg'
      },
      {
        id: '3',
        title: 'Prepared Meals',
        provider: 'Community Kitchen',
        location: '789 Pine St',
        pickupTime: 'Yesterday, 12:00 PM - 1:00 PM',
        status: 'completed',
        items: ['Vegetable Soup (1 qt)', 'Sandwich (2)', 'Green Salad (1)'],
        image: '/images/meals.jpg'
      },
      {
        id: '4',
        title: 'Bakery Goods',
        provider: 'Sweet Treats',
        location: '567 Cherry Lane',
        pickupTime: 'Last Week, 4:00 PM - 5:00 PM',
        status: 'cancelled',
        items: ['Muffins (3)', 'Cookies (6)', 'Brownies (2)'],
        image: '/images/bakery.jpg'
      }
    ];

    setTimeout(() => {
      setReservations(mockReservations);
      setIsLoading(false);
    }, 1000); // Simulate network delay
  }, []);

  const upcomingReservations = reservations.filter(
    res => res.status === 'confirmed' || res.status === 'pending'
  );

  const pastReservations = reservations.filter(
    res => res.status === 'completed' || res.status === 'cancelled'
  );

  const getStatusBadge = (status: Reservation['status']) => {
    switch (status) {
      case 'confirmed':
        return (
          <span className="px-2 py-1 text-xs font-semibold rounded-full bg-green-100 text-green-800">
            Confirmed
          </span>
        );
      case 'pending':
        return (
          <span className="px-2 py-1 text-xs font-semibold rounded-full bg-yellow-100 text-yellow-800">
            Pending
          </span>
        );
      case 'completed':
        return (
          <span className="px-2 py-1 text-xs font-semibold rounded-full bg-blue-100 text-blue-800">
            Completed
          </span>
        );
      case 'cancelled':
        return (
          <span className="px-2 py-1 text-xs font-semibold rounded-full bg-red-100 text-red-800">
            Cancelled
          </span>
        );
    }
  };

  const handleCancelReservation = (id: string) => {
    // In a real app, this would be an API call
    setIsLoading(true);
    setTimeout(() => {
      setReservations(
        reservations.map(res =>
          res.id === id ? { ...res, status: 'cancelled' } : res
        )
      );
      setIsLoading(false);
    }, 500);
  };

  return (
<<<<<<< HEAD
    <div className="min-h-screen bg-green-50 py-6 px-4 sm:px-6 lg:px-8">
      <div className="max-w-7xl mx-auto">
        <header className="flex justify-between items-center mb-6 border-gray-200 pb-4">
          <div className="flex items-center space-x-4">
            <button className="p-1 rounded-full text-gray-400 hover:text-gray-500 focus:outline-none">
              <span className="sr-only">Notifications</span>
              <svg className="h-6 w-6" fill="none" stroke="currentColor" viewBox="0 0 24 24">
                <path strokeLinecap="round" strokeLinejoin="round" strokeWidth="2" d="M15 17h5l-1.405-1.405A2.032 2.032 0 0118 14.158V11a6.002 6.002 0 00-4-5.659V5a2 2 0 10-4 0v.341C7.67 6.165 6 8.388 6 11v3.159c0 .538-.214 1.055-.595 1.436L4 17h5m6 0v1a3 3 0 11-6 0v-1m6 0H9" />
              </svg>
            </button>
            <Link to="/recipient/profile" className="flex items-center">
              {/* <img className="h-8 w-8 rounded-full" src="/images/profile.jpg" alt={user?.name || "User"} />
              <span className="ml-2 text-gray-700">{user?.name || "John Doe"}</span> */}
            </Link>
          </div>
        </header>

        <nav className="mb-6">
          <div className="border-b border-gray-200">
            <div className="-mb-px flex space-x-8">
              <Link 
                to="/recipient/dashboard"
                className="py-4 px-1 border-b-2 border-transparent font-medium text-sm text-gray-500 hover:text-gray-700 hover:border-gray-300"
              >
                Available Now
              </Link>
              <button className="py-4 px-1 border-b-2 border-green-500 font-medium text-sm text-green-600">
                My Reservations
              </button>
            </div>
          </div>
        </nav>

        <div className="mb-6">
          <div className="border-b border-gray-200">
            <div className="-mb-px flex">
              <button
                onClick={() => setActiveTab('upcoming')}
                className={`mr-8 py-4 px-1 border-b-2 font-medium text-sm ${
                  activeTab === 'upcoming'
                    ? 'border-green-500 text-green-600'
                    : 'border-transparent text-gray-500 hover:text-gray-700 hover:border-gray-300'
=======
    <RecipientLayout>
      <div className="mb-6">
        <div className="border-b border-gray-200">
          <div className="-mb-px flex">
            <button
              onClick={() => setActiveTab('upcoming')}
              className={`mr-8 py-4 px-1 border-b-2 font-medium text-sm ${activeTab === 'upcoming'
                ? 'border-green-500 text-green-600'
                : 'border-transparent text-gray-500 hover:text-gray-700 hover:border-gray-300'
>>>>>>> 73f58983
                }`}
            >
              Upcoming ({upcomingReservations.length})
            </button>
            <button
              onClick={() => setActiveTab('past')}
              className={`mr-8 py-4 px-1 border-b-2 font-medium text-sm ${activeTab === 'past'
                ? 'border-green-500 text-green-600'
                : 'border-transparent text-gray-500 hover:text-gray-700 hover:border-gray-300'
                }`}
            >
              Past ({pastReservations.length})
            </button>
          </div>
        </div>
      </div>

      {isLoading ? (
        <div className="flex justify-center items-center h-64">
          <svg className="animate-spin h-10 w-10 text-green-500" xmlns="http://www.w3.org/2000/svg" fill="none" viewBox="0 0 24 24">
            <circle className="opacity-25" cx="12" cy="12" r="10" stroke="currentColor" strokeWidth="4"></circle>
            <path className="opacity-75" fill="currentColor" d="M4 12a8 8 0 018-8V0C5.373 0 0 5.373 0 12h4zm2 5.291A7.962 7.962 0 014 12H0c0 3.042 1.135 5.824 3 7.938l3-2.647z"></path>
          </svg>
        </div>
      ) : (
        <div className="space-y-6">
          {(activeTab === 'upcoming' ? upcomingReservations : pastReservations).length === 0 ? (
            <div className="text-center py-12">
              <svg className="mx-auto h-12 w-12 text-gray-400" fill="none" stroke="currentColor" viewBox="0 0 24 24">
                <path strokeLinecap="round" strokeLinejoin="round" strokeWidth="2" d="M9 5H7a2 2 0 00-2 2v12a2 2 0 002 2h10a2 2 0 002-2V7a2 2 0 00-2-2h-2M9 5a2 2 0 002 2h2a2 2 0 002-2M9 5a2 2 0 012-2h2a2 2 0 012 2" />
              </svg>
              <h3 className="mt-2 text-sm font-medium text-gray-900">No {activeTab} reservations</h3>
              {activeTab === 'upcoming' && (
                <p className="mt-1 text-sm text-gray-500">Browse available food to make a reservation.</p>
              )}
              {activeTab === 'upcoming' && (
                <div className="mt-6">
                  <Link
                    to="/recipient/dashboard"
                    className="inline-flex items-center px-4 py-2 border border-transparent shadow-sm text-sm font-medium rounded-md text-white bg-green-500 hover:bg-green-600 focus:outline-none focus:ring-2 focus:ring-offset-2 focus:ring-green-500"
                  >
                    Browse available food
                  </Link>
                </div>
              )}
            </div>
          ) : (
            (activeTab === 'upcoming' ? upcomingReservations : pastReservations).map((reservation) => (
              <div key={reservation.id} className="bg-white shadow overflow-hidden sm:rounded-lg">
                <div className="md:flex">
                  <div className="md:flex-shrink-0 w-full md:w-48 bg-gray-200 overflow-hidden">
                    <img
                      src={reservation.image}
                      alt={reservation.title}
                      className="h-full w-full object-cover object-center transition-opacity duration-300 hover:scale-105"
                      loading="lazy"
                      onError={(e) => {
                        const target = e.target as HTMLImageElement;
                        target.src = 'https://via.placeholder.com/400x400?text=Food+Image';
                      }}
                    />
                  </div>
                  <div className="p-6 flex-1">
                    <div className="flex justify-between items-start">
                      <div>
                        <h3 className="text-lg font-bold text-gray-900">{reservation.title}</h3>
                        <p className="mt-1 text-gray-600">{reservation.provider}</p>
                      </div>
                      {getStatusBadge(reservation.status)}
                    </div>

                    <div className="mt-4 flex items-center text-sm text-gray-500">
                      <svg className="flex-shrink-0 mr-1.5 h-5 w-5 text-gray-400" fill="none" stroke="currentColor" viewBox="0 0 24 24">
                        <path strokeLinecap="round" strokeLinejoin="round" strokeWidth="2" d="M17.657 16.657L13.414 20.9a1.998 1.998 0 01-2.827 0l-4.244-4.243a8 8 0 1111.314 0z" />
                        <path strokeLinecap="round" strokeLinejoin="round" strokeWidth="2" d="M15 11a3 3 0 11-6 0 3 3 0 016 0z" />
                      </svg>
                      <p>{reservation.location}</p>
                    </div>

                    <div className="mt-2 flex items-center text-sm text-gray-500">
                      <svg className="flex-shrink-0 mr-1.5 h-5 w-5 text-gray-400" fill="none" stroke="currentColor" viewBox="0 0 24 24">
                        <path strokeLinecap="round" strokeLinejoin="round" strokeWidth="2" d="M8 7V3m8 4V3m-9 8h10M5 21h14a2 2 0 002-2V7a2 2 0 00-2-2H5a2 2 0 00-2 2v12a2 2 0 002 2z" />
                      </svg>
                      <p>Pickup: {reservation.pickupTime}</p>
                    </div>

                    <div className="mt-4">
                      <h4 className="text-sm font-medium text-gray-900">Items:</h4>
                      <ul className="mt-2 pl-5 list-disc text-sm text-gray-600 space-y-1">
                        {reservation.items.map((item, idx) => (
                          <li key={idx}>{item}</li>
                        ))}
                      </ul>
                    </div>

                    {reservation.status === 'confirmed' && (
                      <div className="mt-6 flex space-x-3">
                        <a
                          href={`https://maps.google.com/?q=${encodeURIComponent(reservation.location)}`}
                          target="_blank"
                          rel="noopener noreferrer"
                          className="inline-flex items-center px-4 py-2 border border-gray-300 shadow-sm text-sm font-medium rounded-md text-gray-700 bg-white hover:bg-gray-50 focus:outline-none focus:ring-2 focus:ring-offset-2 focus:ring-green-500"
                        >
                          <svg className="-ml-1 mr-2 h-5 w-5 text-gray-500" fill="none" stroke="currentColor" viewBox="0 0 24 24">
                            <path strokeLinecap="round" strokeLinejoin="round" strokeWidth="2" d="M17.657 16.657L13.414 20.9a1.998 1.998 0 01-2.827 0l-4.244-4.243a8 8 0 1111.314 0z" />
                            <path strokeLinecap="round" strokeLinejoin="round" strokeWidth="2" d="M15 11a3 3 0 11-6 0 3 3 0 016 0z" />
                          </svg>
                          Get Directions
                        </a>
                        <button
                          onClick={() => handleCancelReservation(reservation.id)}
                          className="inline-flex items-center px-4 py-2 border border-transparent shadow-sm text-sm font-medium rounded-md text-white bg-red-500 hover:bg-red-600 focus:outline-none focus:ring-2 focus:ring-offset-2 focus:ring-red-500"
                        >
                          <svg className="-ml-1 mr-2 h-5 w-5" fill="none" stroke="currentColor" viewBox="0 0 24 24">
                            <path strokeLinecap="round" strokeLinejoin="round" strokeWidth="2" d="M6 18L18 6M6 6l12 12" />
                          </svg>
                          Cancel Reservation
                        </button>
                      </div>
                    )}

                    {reservation.status === 'pending' && (
                      <div className="mt-6 flex space-x-3">
                        <button
                          onClick={() => handleCancelReservation(reservation.id)}
                          className="inline-flex items-center px-4 py-2 border border-transparent shadow-sm text-sm font-medium rounded-md text-white bg-red-500 hover:bg-red-600 focus:outline-none focus:ring-2 focus:ring-offset-2 focus:ring-red-500"
                        >
                          <svg className="-ml-1 mr-2 h-5 w-5" fill="none" stroke="currentColor" viewBox="0 0 24 24">
                            <path strokeLinecap="round" strokeLinejoin="round" strokeWidth="2" d="M6 18L18 6M6 6l12 12" />
                          </svg>
                          Cancel Request
                        </button>
                      </div>
                    )}

                    {reservation.status === 'completed' && (
                      <div className="mt-6">
                        <button className="inline-flex items-center px-4 py-2 border border-gray-300 shadow-sm text-sm font-medium rounded-md text-gray-700 bg-white hover:bg-gray-50 focus:outline-none focus:ring-2 focus:ring-offset-2 focus:ring-green-500">
                          <svg className="-ml-1 mr-2 h-5 w-5 text-gray-500" fill="none" stroke="currentColor" viewBox="0 0 24 24">
                            <path strokeLinecap="round" strokeLinejoin="round" strokeWidth="2" d="M11.049 2.927c.3-.921 1.603-.921 1.902 0l1.519 4.674a1 1 0 00.95.69h4.915c.969 0 1.371 1.24.588 1.81l-3.976 2.888a1 1 0 00-.363 1.118l1.518 4.674c.3.922-.755 1.688-1.538 1.118l-3.976-2.888a1 1 0 00-1.176 0l-3.976 2.888c-.783.57-1.838-.197-1.538-1.118l1.518-4.674a1 1 0 00-.363-1.118l-3.976-2.888c-.784-.57-.38-1.81.588-1.81h4.914a1 1 0 00.951-.69l1.519-4.674z" />
                          </svg>
                          Leave Feedback
                        </button>
                      </div>
                    )}
                  </div>
                </div>
              </div>
            ))
          )}
        </div>
      )}
    </RecipientLayout>
  );
};

export default RecipientReservations; <|MERGE_RESOLUTION|>--- conflicted
+++ resolved
@@ -123,50 +123,6 @@
   };
 
   return (
-<<<<<<< HEAD
-    <div className="min-h-screen bg-green-50 py-6 px-4 sm:px-6 lg:px-8">
-      <div className="max-w-7xl mx-auto">
-        <header className="flex justify-between items-center mb-6 border-gray-200 pb-4">
-          <div className="flex items-center space-x-4">
-            <button className="p-1 rounded-full text-gray-400 hover:text-gray-500 focus:outline-none">
-              <span className="sr-only">Notifications</span>
-              <svg className="h-6 w-6" fill="none" stroke="currentColor" viewBox="0 0 24 24">
-                <path strokeLinecap="round" strokeLinejoin="round" strokeWidth="2" d="M15 17h5l-1.405-1.405A2.032 2.032 0 0118 14.158V11a6.002 6.002 0 00-4-5.659V5a2 2 0 10-4 0v.341C7.67 6.165 6 8.388 6 11v3.159c0 .538-.214 1.055-.595 1.436L4 17h5m6 0v1a3 3 0 11-6 0v-1m6 0H9" />
-              </svg>
-            </button>
-            <Link to="/recipient/profile" className="flex items-center">
-              {/* <img className="h-8 w-8 rounded-full" src="/images/profile.jpg" alt={user?.name || "User"} />
-              <span className="ml-2 text-gray-700">{user?.name || "John Doe"}</span> */}
-            </Link>
-          </div>
-        </header>
-
-        <nav className="mb-6">
-          <div className="border-b border-gray-200">
-            <div className="-mb-px flex space-x-8">
-              <Link 
-                to="/recipient/dashboard"
-                className="py-4 px-1 border-b-2 border-transparent font-medium text-sm text-gray-500 hover:text-gray-700 hover:border-gray-300"
-              >
-                Available Now
-              </Link>
-              <button className="py-4 px-1 border-b-2 border-green-500 font-medium text-sm text-green-600">
-                My Reservations
-              </button>
-            </div>
-          </div>
-        </nav>
-
-        <div className="mb-6">
-          <div className="border-b border-gray-200">
-            <div className="-mb-px flex">
-              <button
-                onClick={() => setActiveTab('upcoming')}
-                className={`mr-8 py-4 px-1 border-b-2 font-medium text-sm ${
-                  activeTab === 'upcoming'
-                    ? 'border-green-500 text-green-600'
-                    : 'border-transparent text-gray-500 hover:text-gray-700 hover:border-gray-300'
-=======
     <RecipientLayout>
       <div className="mb-6">
         <div className="border-b border-gray-200">
@@ -176,7 +132,6 @@
               className={`mr-8 py-4 px-1 border-b-2 font-medium text-sm ${activeTab === 'upcoming'
                 ? 'border-green-500 text-green-600'
                 : 'border-transparent text-gray-500 hover:text-gray-700 hover:border-gray-300'
->>>>>>> 73f58983
                 }`}
             >
               Upcoming ({upcomingReservations.length})
