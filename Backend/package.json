--- conflicted
+++ resolved
@@ -17,15 +17,10 @@
     "crypto": "^1.0.1",
     "dotenv": "^16.4.7",
     "express": "^4.21.2",
-<<<<<<< HEAD
     "jsonwebtoken": "^9.0.2",
     "mailtrap": "^4.0.0",
     "nodemon": "^3.1.9",
     "pg": "^8.13.3",
-=======
-    "express-graphql": "^0.12.0",
-    "pg": "^8.13.1",
->>>>>>> c8ab1db5
     "socket.io": "^4.8.1"
   },
   "devDependencies": {
